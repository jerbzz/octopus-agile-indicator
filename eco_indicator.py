"""
Functions to support operation of the Blinkt and Inky displays
"""

import yaml

# Blinkt! defaults
DEFAULT_BRIGHTNESS = 10

# Inky pHAT defaults
DEFAULT_HIGHPRICE = 15.0
DEFAULT_LOWSLOTDURATION = 3
DEFAULT_DATADURATION = 24

def update_blinkt(conf: dict, blinkt_data: dict, demo: bool):
    """Recieve a parsed configuration file and price data from the database,
    as well as a flag indicating demo mode, and then update the Blinkt!
    display appropriately."""

    import blinkt

    if demo:
        print("Demo mode. Showing up to first 8 configured colours...")
        print(str(len(conf['Blinkt']['Colours'].items())) + ' colour levels found in config.yaml')
        blinkt.clear()
        i = 0
        for level, data in conf['Blinkt']['Colours'].items():
            print(level, data)
            blinkt.set_pixel(i, data['R'], data['G'], data['B'], conf['Blinkt']['Brightness']/100)
            i += 1

        blinkt.set_clear_on_exit(False)
        blinkt.show()

    else:
        blinkt.clear()
        i = 0
        if len(blinkt_data) < 8:
            print('Not enough data to fill the display - we will get dark pixels.')

        for row in blinkt_data:
            for level, data in conf['Blinkt']['Colours'].items():
                if conf['Mode'] == 'agile_price':
                    slot_data = row[1]
                    if slot_data >= data['Price']:
                        print(str(i) + ': ' + str(slot_data) + 'p -> ' + data['Name'])
                        blinkt.set_pixel(i, data['R'], data['G'], data['B'],
                                         conf['Blinkt']['Brightness']/100)
                        break
                elif conf['Mode'] == 'carbon':
                    slot_data = row[2]
                    if slot_data >= data['Carbon']:
                        print(str(i) + ': ' + str(slot_data) + 'g -> ' + data['Name'])
                        blinkt.set_pixel(i, data['R'], data['G'], data['B'],
                                         conf['Blinkt']['Brightness']/100)
                        break
            i += 1
            if i == 8:
                break

        print("Setting display...")
        blinkt.set_clear_on_exit(False)
        blinkt.show()

def update_inky(conf: dict, inky_data: dict, demo: bool):
    """Recieve a parsed configuration file and price/carbon data from the database,
    as well as a flag indicating demo mode, and then update the Inky
    display appropriately.

    Notes: list 'inky_data' as passed from update_display.py is an ordered
    list of tuples. In each tuple, index [0] is the time in SQLite date
    format and index [1] is the price in p/kWh as a float. index [2] is
    the carbon intensity as an integer."""

    from math import ceil
    from datetime import datetime, timedelta
    import pytz
    from tzlocal import get_localzone
    from PIL import Image, ImageFont, ImageDraw
    from font_roboto import RobotoMedium, RobotoBlack
    from inky.auto import auto
    from inky.eeprom import read_eeprom

    inky_eeprom = read_eeprom()
    if inky_eeprom is None:
        raise SystemExit('Error: Inky pHAT display not found')

    local_tz = get_localzone()

    try:
        # detect display type automatically
        inky_display = auto(ask_user=False, verbose=True)
    except TypeError as inky_version:
        raise TypeError("You need to update the Inky library to >= v1.1.0") from inky_version

    img = Image.new("P", (inky_display.WIDTH, inky_display.HEIGHT))
    draw = ImageDraw.Draw(img)

    # deal with scaling for newer SSD1608 pHATs
    if inky_display.resolution == (250, 122):
        font_scale_factor = 1.2
<<<<<<< HEAD
        x_scale_factor = 1.25
        y_scale_factor = 1.25
        graph_x_width = 126 * x_scale_factor
=======
        x_padding_factor = 1.25
        y_padding_factor = 1.25
        graph_y_scale_factor = 2.8
>>>>>>> aac891ef

    # original Inky pHAT
    if inky_display.resolution == (212, 104):
        font_scale_factor = 1
<<<<<<< HEAD
        x_scale_factor = 1
        y_scale_factor = 1
        graph_x_width = 126 * x_scale_factor

    data_duration = conf['InkyPHAT']['DataDuration']
    graph_x_unit = graph_x_width / (data_duration * 2) # half hour slots!
=======
        x_padding_factor = 1
        y_padding_factor = 1
        graph_y_scale_factor = 2.5
>>>>>>> aac891ef

    if conf['Mode'] == "carbon":
        tuple_idx = 2
        short_unit = "g"
        descriptor = "Carbon at "
        high_value = conf['InkyPHAT']['HighIntensity']
        format_str = "{:.0f}"

    if conf['Mode'] == "agile_price":
        tuple_idx = 1
        short_unit = "p"
        descriptor = "Price from "
        high_value = conf['InkyPHAT']['HighPrice']
        format_str = "{0:.1f}"

    if demo:
        print("Demo mode... (not implemented!)")

    else:
        # figure out cheapest/lowest slots
        low_slot_duration = conf['InkyPHAT']['LowSlotDuration']
        num_low_slots = int(2 * low_slot_duration)
        inky_data_only = [slot_data[tuple_idx] for slot_data in inky_data]
        low_slots_list = []
        for i in range(0, (data_duration * 2) - num_low_slots - 1):
            low_slots_list.append(sum(inky_data_only[i:i+num_low_slots])/num_low_slots)
        low_slots_start_idx = low_slots_list.index(min(low_slots_list))
        low_slots_average = format_str.format(min(low_slots_list))

        low_slots_start_time = str(datetime.strftime(pytz.utc.localize(
            datetime.strptime(inky_data[low_slots_start_idx][0], "%Y-%m-%d %H:%M:%S"),
            is_dst=None).astimezone(local_tz), "%H:%M"))

        print("Lowest " + str(low_slot_duration) + " hours: average " +
              low_slots_average + short_unit + "/kWh at " + low_slots_start_time + ".")

        min_slot = min(inky_data, key=lambda inky_data: inky_data[tuple_idx])
        min_slot_value = str(min_slot[tuple_idx])
        min_slot_time = str(datetime.strftime(pytz.utc.localize(datetime.strptime(
            min_slot[0], "%Y-%m-%d %H:%M:%S"), is_dst=None).astimezone(local_tz), "%H:%M"))

        print("Lowest value slot: " + min_slot_value + short_unit + " at " + min_slot_time + ".")

        # scale the y-axis
        max_slot = max(inky_data, key=lambda inky_data: inky_data[tuple_idx])
        max_slot_value = max_slot[tuple_idx]
        graph_y_unit = (inky_display.HEIGHT / graph_y_scale_factor) / max_slot_value

        # draw graph solid bars...
        # shift axis for negative prices
        if min_slot[tuple_idx] < 0:
            graph_bottom = (inky_display.HEIGHT + min_slot[1]
                            * graph_y_unit) - 13 * y_scale_factor
        else:
            graph_bottom = inky_display.HEIGHT - 13 * y_scale_factor

        i = 0
        for slot_data in inky_data:
            # draw the lowest slots in black and the highest in red/yellow

            if (i + 1) * graph_x_unit > 127 * x_scale_factor:
                break # don't scribble on the small text

            if low_slots_start_idx <= i < low_slots_start_idx + num_low_slots:
                colour = inky_display.BLACK
            elif slot_data[tuple_idx] > high_value:
                colour = inky_display.RED
            else:
                colour = inky_display.WHITE

            bar_y_height = slot_data[tuple_idx] * graph_y_unit

            draw.rectangle(((i + 1) * graph_x_unit, graph_bottom,
                            (((i + 1) * graph_x_unit) - graph_x_unit),
                            (graph_bottom - bar_y_height)), colour)
            i += 1
        # graph solid bars finished

        # draw current price, in colour if it's high...
        # also highlight display with a coloured border if current price is high
        font = ImageFont.truetype(RobotoBlack, size=int(45 * font_scale_factor))
        message = format_str.format(inky_data[0][tuple_idx]) + short_unit
        x_pos = 4 * x_scale_factor
        y_pos = 8 * y_scale_factor

        slot_start = str(datetime.strftime(pytz.utc.localize(datetime.strptime(
            inky_data[0][0], "%Y-%m-%d %H:%M:%S"), is_dst=None).astimezone(
                local_tz), "%H:%M"))

        if inky_data[0][tuple_idx] > high_value:
            draw.text((x_pos, y_pos), message, inky_display.RED, font)
            inky_display.set_border(inky_display.RED)
            print("Current value from " + slot_start + ": " + message + " (High)")
        else:
            draw.text((x_pos, y_pos), message, inky_display.BLACK, font)
            inky_display.set_border(inky_display.WHITE)
            print("Current value from " + slot_start + ": " + message)

        # draw time info above current price...
        font = ImageFont.truetype(RobotoMedium, size=int(15 * font_scale_factor))
        message = descriptor + slot_start + "    " # trailing spaces prevent text clipping
        x_pos = 4 * x_scale_factor
        y_pos = 0 * y_scale_factor
        draw.text((x_pos, y_pos), message, inky_display.BLACK, font)

        mins_until_next_slot = ceil((pytz.utc.localize(datetime.strptime(
            inky_data[1][0], "%Y-%m-%d %H:%M:%S"), is_dst=None) - datetime.now(
                pytz.timezone("UTC"))).total_seconds() / 60)

        print(str(mins_until_next_slot) + " mins until next slot.")

        # draw next 3 slot times...
        font = ImageFont.truetype(RobotoMedium, size=int(15 * font_scale_factor))
        x_pos = 130 * x_scale_factor
        for i in range(3):
            message = "+" + str(mins_until_next_slot + (i * 30)) + ":    "
            # trailing spaces prevent text clipping
            y_pos = i * 18 * y_scale_factor + 3 * y_scale_factor
            draw.text((x_pos, y_pos), message, inky_display.BLACK, font)

        # draw next 3 slot prices...
        x_pos = 163 * x_scale_factor
        for i in range(3):
            message = format_str.format(inky_data[i+1][tuple_idx]) + short_unit + "    "
            # trailing spaces prevent text clipping
            y_pos = i * 18 * y_scale_factor + 3 * y_scale_factor
            if inky_data[i+1][tuple_idx] > high_value:
                draw.text((x_pos, y_pos), message, inky_display.RED, font)
            else:
                draw.text((x_pos, y_pos), message, inky_display.BLACK, font)

        # draw separator line...
        ypos = 5 * y_scale_factor + (3 * 18 * y_scale_factor)
        draw.line((130 * x_scale_factor, ypos, inky_display.WIDTH - 5, ypos),
                  fill=inky_display.BLACK, width=2)

        # draw lowest slots info...
        x_pos = 130 * x_scale_factor
        y_pos = 10 * y_scale_factor + (3 * 18 * y_scale_factor)
        font = ImageFont.truetype(RobotoMedium, size=int(13 * font_scale_factor))

        if '.' in str(low_slot_duration):
            lsd_text = str(low_slot_duration).rstrip('0').rstrip('.')
        else:
            lsd_text = str(low_slot_duration)

        draw.text((x_pos, y_pos), lsd_text + "h @" + low_slots_average + short_unit + "    ",
                  inky_display.BLACK, font)

        y_pos = 16 * (y_scale_factor * 0.6) + (4 * 18 * y_scale_factor)

        min_slot_timedelta = datetime.strptime(
            inky_data[low_slots_start_idx][0],
            "%Y-%m-%d %H:%M:%S") - datetime.strptime(inky_data[0][0], "%Y-%m-%d %H:%M:%S")
            
        if min_slot_timedelta.total_seconds() > 1800:  
            draw.text((x_pos, y_pos), low_slots_start_time + "/" +
                      str(min_slot_timedelta.total_seconds() / 3600) +
                      "h    ", inky_display.BLACK, font)
        else:
            font = ImageFont.truetype(RobotoMedium, size=int(16 * font_scale_factor))
            draw.text((x_pos, y_pos), "NOW!", inky_display.RED, font)

        # draw graph outline (last so it's over the top of everything else)
        i = 0
        for i, slot_data in enumerate(inky_data):
            colour = inky_display.BLACK
            bar_y_height = slot_data[tuple_idx] * graph_y_unit
            prev_bar_y_height = inky_data[i-1][tuple_idx] * graph_y_unit

            if (i + 1) * graph_x_unit > 127 * x_scale_factor: # don't scribble on the small text
                break

            # horizontal lines...
            draw.line(((i + 1) * graph_x_unit, graph_bottom - bar_y_height,
                       ((i + 1) * graph_x_unit) - graph_x_unit,
                       graph_bottom - bar_y_height), colour)

            # vertical lines...
            if i == 0: # skip the first vertical line
                continue
            draw.line((i * graph_x_unit, graph_bottom - bar_y_height,
                       i * graph_x_unit, graph_bottom - prev_bar_y_height), colour)

            i += 1

        # draw graph x axis
        draw.line((0, graph_bottom, 126 * x_scale_factor, graph_bottom), inky_display.BLACK)

        # draw graph hour marker text... XXX FIXME XXX
        for i in range(2, data_duration, ceil(data_duration / 8)):
            colour = inky_display.BLACK
            font = ImageFont.truetype(RobotoMedium, size=int(10 * font_scale_factor))
            x_pos = i * graph_x_unit * 2 # it's half hour slots!!
            hours = datetime.strftime(datetime.now() + timedelta(hours=i), "%H")
            hours_w, hours_h = font.getsize(hours) # we want to centre the labels
            y_pos = graph_bottom + 1
            if x_pos + hours_w / 2 > 128 * x_scale_factor:
                break # don't draw past the end of the x axis
            draw.text((x_pos - hours_w / 2, y_pos + 1), hours + "  ", inky_display.BLACK, font)
            # and the tick marks for each one
            draw.line((x_pos, y_pos + 2 * y_scale_factor, x_pos, graph_bottom),
                      inky_display.BLACK)

        # draw average line...
        # extract just values from the list of tuples and put in descending order
        slot_data_list = sorted(list(zip(*inky_data))[tuple_idx], reverse=True)
        # now slice off the first (highest) 6 entries
        del slot_data_list[:6]
        # and calculate the mean
        average_slot_data = sum(slot_data_list) / len(slot_data_list)

        average_line_ypos = graph_bottom - average_slot_data * graph_y_unit

        for x_pos in range(0, int(126 * x_scale_factor)):
            if x_pos % 6 == 2: # repeat every 6 pixels starting at 2
                draw.line((x_pos, average_line_ypos, x_pos + 2, average_line_ypos),
                          inky_display.BLACK)

    inky_display.set_image(img)
    inky_display.show()

def clear_display(conf: dict):
    """Determine what type of display is connected and
    use the appropriate method to clear it."""
    if conf['DisplayType'] == 'blinkt':

        import blinkt

        print('Clearing Blinkt! display...')
        blinkt.clear()
        blinkt.show()
        print('Done.')

    elif conf['DisplayType'] == 'inkyphat':

        from inky.auto import auto
        from inky.eeprom import read_eeprom
        from PIL import Image

        inky_eeprom = read_eeprom()
        if inky_eeprom is None:
            raise SystemExit('Error: Inky pHAT display not found')

        print('Clearing Inky pHAT display...')
        inky_display = auto(ask_user=True, verbose=True)
        colours = (inky_display.RED, inky_display.BLACK, inky_display.WHITE)
        img = Image.new("P", (inky_display.WIDTH, inky_display.HEIGHT))

        for colour in colours:
            inky_display.set_border(colour)
            for x_pos in range(inky_display.WIDTH):
                for y_pos in range(inky_display.HEIGHT):
                    img.putpixel((x_pos, y_pos), colour)
            inky_display.set_image(img)
            inky_display.show()

        print('Done.')

def deep_get(this_dict: dict, keys: str, default=None):
    """
    Example:
        this_dict = {'meta': {'status': 'OK', 'status_code': 200}}
        deep_get(this_dict, ['meta', 'status_code'])          # => 200
        deep_get(this_dict, ['garbage', 'status_code'])       # => None
        deep_get(this_dict, ['meta', 'garbage'], default='-') # => '-'
    """
    assert isinstance(keys, list)
    if this_dict is None:
        return default
    if not keys:
        return this_dict
    return deep_get(this_dict.get(keys[0]), keys[1:], default)

def get_config(filename: str) -> dict:
    """
    Read config file and do some basic checks that we have what we need.
    If not, set sensible defaults or bail out.
    """
    try:
        config_file = open(filename, 'r')
    except FileNotFoundError as no_config:
        raise SystemExit('Unable to find ' + filename) from no_config

    try:
        _config = yaml.safe_load(config_file)
    except yaml.YAMLError as config_err:
        raise SystemExit('Error reading configuration: ' + str(config_err)) from config_err

    if _config['DisplayType'] is None:
        raise SystemExit('Error: DisplayType not found in ' + filename)

    if _config['DisplayType'] == 'blinkt':
        print('Blinkt! display selected.')
        conf_brightness = deep_get(_config, ['Blinkt', 'Brightness'])
        if not (isinstance(conf_brightness, int) and 5 <= conf_brightness <= 100):
            print('Misconfigured brightness value: ' + str(conf_brightness) +
                  '. Using default of ' + str(DEFAULT_BRIGHTNESS) + '.')
            _config['Blinkt']['Brightness'] = DEFAULT_BRIGHTNESS
        if len(_config['Blinkt']['Colours'].items()) < 2:
            raise SystemExit('Error: Less than two colour levels found in ' + filename)

    elif _config['DisplayType'] == 'inkyphat':
        print('Inky pHAT display selected.')

        conf_highprice = deep_get(_config, ['InkyPHAT', 'HighPrice'])
        if not (isinstance(conf_highprice, (int, float)) and 0 <= conf_highprice <= 35):
            print('Misconfigured high price value: ' + str(conf_highprice) +
                  '. Using default of ' + str(DEFAULT_HIGHPRICE) + '.')
            _config['InkyPHAT']['HighPrice'] = DEFAULT_HIGHPRICE

        conf_lowslotduration = deep_get(_config, ['InkyPHAT', 'LowSlotDuration'])
        if not (conf_lowslotduration % 0.5 == 0 and 0.5 <= conf_lowslotduration <= 6):
            print('Low slot duration misconfigured: ' + str(conf_lowslotduration) +
                  ' (must be between 0.5 and 6 hours in half hour increments).' +
                  ' Using default of ' + str(DEFAULT_LOWSLOTDURATION) + '.')
            _config['InkyPHAT']['LowSlotDuration'] = DEFAULT_LOWSLOTDURATION

        conf_dataduration = deep_get(_config, ['InkyPHAT', 'DataDuration'])
        if not (isinstance(conf_dataduration, (int)) and 12 <= conf_highprice <= 48):
            print('Data duration misconfigured: ' + str(conf_dataduration) +
                  ' (must be between 12 and 48 hours).' +
                  ' Using default of ' + str(DEFAULT_DATADURATION) + '.')
            _config['InkyPHAT']['DataDuration'] = DEFAULT_DATADURATION

    else:
        raise SystemExit('Error: unknown DisplayType ' + _config['DisplayType'] + ' in ' + filename)

    if _config['Mode'] is None:
        raise SystemExit('Error: Mode not found in ' + filename)

    if _config['Mode'] == 'agile_price':
        print('Working in Octopus Agile price mode.')
    elif _config['Mode'] == 'carbon':
        print('Working in carbon intensity mode.')
    else:
        raise SystemExit('Error: Unknown mode found in ' + filename + ': ' + _config['Mode'])

    if 'DNORegion' not in _config:
        raise SystemExit('Error: DNORegion not found in ' + filename)

    return _config
<|MERGE_RESOLUTION|>--- conflicted
+++ resolved
@@ -1,468 +1,456 @@
-"""
-Functions to support operation of the Blinkt and Inky displays
-"""
-
-import yaml
-
-# Blinkt! defaults
-DEFAULT_BRIGHTNESS = 10
-
-# Inky pHAT defaults
-DEFAULT_HIGHPRICE = 15.0
-DEFAULT_LOWSLOTDURATION = 3
-DEFAULT_DATADURATION = 24
-
-def update_blinkt(conf: dict, blinkt_data: dict, demo: bool):
-    """Recieve a parsed configuration file and price data from the database,
-    as well as a flag indicating demo mode, and then update the Blinkt!
-    display appropriately."""
-
-    import blinkt
-
-    if demo:
-        print("Demo mode. Showing up to first 8 configured colours...")
-        print(str(len(conf['Blinkt']['Colours'].items())) + ' colour levels found in config.yaml')
-        blinkt.clear()
-        i = 0
-        for level, data in conf['Blinkt']['Colours'].items():
-            print(level, data)
-            blinkt.set_pixel(i, data['R'], data['G'], data['B'], conf['Blinkt']['Brightness']/100)
-            i += 1
-
-        blinkt.set_clear_on_exit(False)
-        blinkt.show()
-
-    else:
-        blinkt.clear()
-        i = 0
-        if len(blinkt_data) < 8:
-            print('Not enough data to fill the display - we will get dark pixels.')
-
-        for row in blinkt_data:
-            for level, data in conf['Blinkt']['Colours'].items():
-                if conf['Mode'] == 'agile_price':
-                    slot_data = row[1]
-                    if slot_data >= data['Price']:
-                        print(str(i) + ': ' + str(slot_data) + 'p -> ' + data['Name'])
-                        blinkt.set_pixel(i, data['R'], data['G'], data['B'],
-                                         conf['Blinkt']['Brightness']/100)
-                        break
-                elif conf['Mode'] == 'carbon':
-                    slot_data = row[2]
-                    if slot_data >= data['Carbon']:
-                        print(str(i) + ': ' + str(slot_data) + 'g -> ' + data['Name'])
-                        blinkt.set_pixel(i, data['R'], data['G'], data['B'],
-                                         conf['Blinkt']['Brightness']/100)
-                        break
-            i += 1
-            if i == 8:
-                break
-
-        print("Setting display...")
-        blinkt.set_clear_on_exit(False)
-        blinkt.show()
-
-def update_inky(conf: dict, inky_data: dict, demo: bool):
-    """Recieve a parsed configuration file and price/carbon data from the database,
-    as well as a flag indicating demo mode, and then update the Inky
-    display appropriately.
-
-    Notes: list 'inky_data' as passed from update_display.py is an ordered
-    list of tuples. In each tuple, index [0] is the time in SQLite date
-    format and index [1] is the price in p/kWh as a float. index [2] is
-    the carbon intensity as an integer."""
-
-    from math import ceil
-    from datetime import datetime, timedelta
-    import pytz
-    from tzlocal import get_localzone
-    from PIL import Image, ImageFont, ImageDraw
-    from font_roboto import RobotoMedium, RobotoBlack
-    from inky.auto import auto
-    from inky.eeprom import read_eeprom
-
-    inky_eeprom = read_eeprom()
-    if inky_eeprom is None:
-        raise SystemExit('Error: Inky pHAT display not found')
-
-    local_tz = get_localzone()
-
-    try:
-        # detect display type automatically
-        inky_display = auto(ask_user=False, verbose=True)
-    except TypeError as inky_version:
-        raise TypeError("You need to update the Inky library to >= v1.1.0") from inky_version
-
-    img = Image.new("P", (inky_display.WIDTH, inky_display.HEIGHT))
-    draw = ImageDraw.Draw(img)
-
-    # deal with scaling for newer SSD1608 pHATs
-    if inky_display.resolution == (250, 122):
-        font_scale_factor = 1.2
-<<<<<<< HEAD
-        x_scale_factor = 1.25
-        y_scale_factor = 1.25
-        graph_x_width = 126 * x_scale_factor
-=======
-        x_padding_factor = 1.25
-        y_padding_factor = 1.25
-        graph_y_scale_factor = 2.8
->>>>>>> aac891ef
-
-    # original Inky pHAT
-    if inky_display.resolution == (212, 104):
-        font_scale_factor = 1
-<<<<<<< HEAD
-        x_scale_factor = 1
-        y_scale_factor = 1
-        graph_x_width = 126 * x_scale_factor
-
-    data_duration = conf['InkyPHAT']['DataDuration']
-    graph_x_unit = graph_x_width / (data_duration * 2) # half hour slots!
-=======
-        x_padding_factor = 1
-        y_padding_factor = 1
-        graph_y_scale_factor = 2.5
->>>>>>> aac891ef
-
-    if conf['Mode'] == "carbon":
-        tuple_idx = 2
-        short_unit = "g"
-        descriptor = "Carbon at "
-        high_value = conf['InkyPHAT']['HighIntensity']
-        format_str = "{:.0f}"
-
-    if conf['Mode'] == "agile_price":
-        tuple_idx = 1
-        short_unit = "p"
-        descriptor = "Price from "
-        high_value = conf['InkyPHAT']['HighPrice']
-        format_str = "{0:.1f}"
-
-    if demo:
-        print("Demo mode... (not implemented!)")
-
-    else:
-        # figure out cheapest/lowest slots
-        low_slot_duration = conf['InkyPHAT']['LowSlotDuration']
-        num_low_slots = int(2 * low_slot_duration)
-        inky_data_only = [slot_data[tuple_idx] for slot_data in inky_data]
-        low_slots_list = []
-        for i in range(0, (data_duration * 2) - num_low_slots - 1):
-            low_slots_list.append(sum(inky_data_only[i:i+num_low_slots])/num_low_slots)
-        low_slots_start_idx = low_slots_list.index(min(low_slots_list))
-        low_slots_average = format_str.format(min(low_slots_list))
-
-        low_slots_start_time = str(datetime.strftime(pytz.utc.localize(
-            datetime.strptime(inky_data[low_slots_start_idx][0], "%Y-%m-%d %H:%M:%S"),
-            is_dst=None).astimezone(local_tz), "%H:%M"))
-
-        print("Lowest " + str(low_slot_duration) + " hours: average " +
-              low_slots_average + short_unit + "/kWh at " + low_slots_start_time + ".")
-
-        min_slot = min(inky_data, key=lambda inky_data: inky_data[tuple_idx])
-        min_slot_value = str(min_slot[tuple_idx])
-        min_slot_time = str(datetime.strftime(pytz.utc.localize(datetime.strptime(
-            min_slot[0], "%Y-%m-%d %H:%M:%S"), is_dst=None).astimezone(local_tz), "%H:%M"))
-
-        print("Lowest value slot: " + min_slot_value + short_unit + " at " + min_slot_time + ".")
-
-        # scale the y-axis
-        max_slot = max(inky_data, key=lambda inky_data: inky_data[tuple_idx])
-        max_slot_value = max_slot[tuple_idx]
-        graph_y_unit = (inky_display.HEIGHT / graph_y_scale_factor) / max_slot_value
-
-        # draw graph solid bars...
-        # shift axis for negative prices
-        if min_slot[tuple_idx] < 0:
-            graph_bottom = (inky_display.HEIGHT + min_slot[1]
-                            * graph_y_unit) - 13 * y_scale_factor
-        else:
-            graph_bottom = inky_display.HEIGHT - 13 * y_scale_factor
-
-        i = 0
-        for slot_data in inky_data:
-            # draw the lowest slots in black and the highest in red/yellow
-
-            if (i + 1) * graph_x_unit > 127 * x_scale_factor:
-                break # don't scribble on the small text
-
-            if low_slots_start_idx <= i < low_slots_start_idx + num_low_slots:
-                colour = inky_display.BLACK
-            elif slot_data[tuple_idx] > high_value:
-                colour = inky_display.RED
-            else:
-                colour = inky_display.WHITE
-
-            bar_y_height = slot_data[tuple_idx] * graph_y_unit
-
-            draw.rectangle(((i + 1) * graph_x_unit, graph_bottom,
-                            (((i + 1) * graph_x_unit) - graph_x_unit),
-                            (graph_bottom - bar_y_height)), colour)
-            i += 1
-        # graph solid bars finished
-
-        # draw current price, in colour if it's high...
-        # also highlight display with a coloured border if current price is high
-        font = ImageFont.truetype(RobotoBlack, size=int(45 * font_scale_factor))
-        message = format_str.format(inky_data[0][tuple_idx]) + short_unit
-        x_pos = 4 * x_scale_factor
-        y_pos = 8 * y_scale_factor
-
-        slot_start = str(datetime.strftime(pytz.utc.localize(datetime.strptime(
-            inky_data[0][0], "%Y-%m-%d %H:%M:%S"), is_dst=None).astimezone(
-                local_tz), "%H:%M"))
-
-        if inky_data[0][tuple_idx] > high_value:
-            draw.text((x_pos, y_pos), message, inky_display.RED, font)
-            inky_display.set_border(inky_display.RED)
-            print("Current value from " + slot_start + ": " + message + " (High)")
-        else:
-            draw.text((x_pos, y_pos), message, inky_display.BLACK, font)
-            inky_display.set_border(inky_display.WHITE)
-            print("Current value from " + slot_start + ": " + message)
-
-        # draw time info above current price...
-        font = ImageFont.truetype(RobotoMedium, size=int(15 * font_scale_factor))
-        message = descriptor + slot_start + "    " # trailing spaces prevent text clipping
-        x_pos = 4 * x_scale_factor
-        y_pos = 0 * y_scale_factor
-        draw.text((x_pos, y_pos), message, inky_display.BLACK, font)
-
-        mins_until_next_slot = ceil((pytz.utc.localize(datetime.strptime(
-            inky_data[1][0], "%Y-%m-%d %H:%M:%S"), is_dst=None) - datetime.now(
-                pytz.timezone("UTC"))).total_seconds() / 60)
-
-        print(str(mins_until_next_slot) + " mins until next slot.")
-
-        # draw next 3 slot times...
-        font = ImageFont.truetype(RobotoMedium, size=int(15 * font_scale_factor))
-        x_pos = 130 * x_scale_factor
-        for i in range(3):
-            message = "+" + str(mins_until_next_slot + (i * 30)) + ":    "
-            # trailing spaces prevent text clipping
-            y_pos = i * 18 * y_scale_factor + 3 * y_scale_factor
-            draw.text((x_pos, y_pos), message, inky_display.BLACK, font)
-
-        # draw next 3 slot prices...
-        x_pos = 163 * x_scale_factor
-        for i in range(3):
-            message = format_str.format(inky_data[i+1][tuple_idx]) + short_unit + "    "
-            # trailing spaces prevent text clipping
-            y_pos = i * 18 * y_scale_factor + 3 * y_scale_factor
-            if inky_data[i+1][tuple_idx] > high_value:
-                draw.text((x_pos, y_pos), message, inky_display.RED, font)
-            else:
-                draw.text((x_pos, y_pos), message, inky_display.BLACK, font)
-
-        # draw separator line...
-        ypos = 5 * y_scale_factor + (3 * 18 * y_scale_factor)
-        draw.line((130 * x_scale_factor, ypos, inky_display.WIDTH - 5, ypos),
-                  fill=inky_display.BLACK, width=2)
-
-        # draw lowest slots info...
-        x_pos = 130 * x_scale_factor
-        y_pos = 10 * y_scale_factor + (3 * 18 * y_scale_factor)
-        font = ImageFont.truetype(RobotoMedium, size=int(13 * font_scale_factor))
-
-        if '.' in str(low_slot_duration):
-            lsd_text = str(low_slot_duration).rstrip('0').rstrip('.')
-        else:
-            lsd_text = str(low_slot_duration)
-
-        draw.text((x_pos, y_pos), lsd_text + "h @" + low_slots_average + short_unit + "    ",
-                  inky_display.BLACK, font)
-
-        y_pos = 16 * (y_scale_factor * 0.6) + (4 * 18 * y_scale_factor)
-
-        min_slot_timedelta = datetime.strptime(
-            inky_data[low_slots_start_idx][0],
-            "%Y-%m-%d %H:%M:%S") - datetime.strptime(inky_data[0][0], "%Y-%m-%d %H:%M:%S")
-            
-        if min_slot_timedelta.total_seconds() > 1800:  
-            draw.text((x_pos, y_pos), low_slots_start_time + "/" +
-                      str(min_slot_timedelta.total_seconds() / 3600) +
-                      "h    ", inky_display.BLACK, font)
-        else:
-            font = ImageFont.truetype(RobotoMedium, size=int(16 * font_scale_factor))
-            draw.text((x_pos, y_pos), "NOW!", inky_display.RED, font)
-
-        # draw graph outline (last so it's over the top of everything else)
-        i = 0
-        for i, slot_data in enumerate(inky_data):
-            colour = inky_display.BLACK
-            bar_y_height = slot_data[tuple_idx] * graph_y_unit
-            prev_bar_y_height = inky_data[i-1][tuple_idx] * graph_y_unit
-
-            if (i + 1) * graph_x_unit > 127 * x_scale_factor: # don't scribble on the small text
-                break
-
-            # horizontal lines...
-            draw.line(((i + 1) * graph_x_unit, graph_bottom - bar_y_height,
-                       ((i + 1) * graph_x_unit) - graph_x_unit,
-                       graph_bottom - bar_y_height), colour)
-
-            # vertical lines...
-            if i == 0: # skip the first vertical line
-                continue
-            draw.line((i * graph_x_unit, graph_bottom - bar_y_height,
-                       i * graph_x_unit, graph_bottom - prev_bar_y_height), colour)
-
-            i += 1
-
-        # draw graph x axis
-        draw.line((0, graph_bottom, 126 * x_scale_factor, graph_bottom), inky_display.BLACK)
-
-        # draw graph hour marker text... XXX FIXME XXX
-        for i in range(2, data_duration, ceil(data_duration / 8)):
-            colour = inky_display.BLACK
-            font = ImageFont.truetype(RobotoMedium, size=int(10 * font_scale_factor))
-            x_pos = i * graph_x_unit * 2 # it's half hour slots!!
-            hours = datetime.strftime(datetime.now() + timedelta(hours=i), "%H")
-            hours_w, hours_h = font.getsize(hours) # we want to centre the labels
-            y_pos = graph_bottom + 1
-            if x_pos + hours_w / 2 > 128 * x_scale_factor:
-                break # don't draw past the end of the x axis
-            draw.text((x_pos - hours_w / 2, y_pos + 1), hours + "  ", inky_display.BLACK, font)
-            # and the tick marks for each one
-            draw.line((x_pos, y_pos + 2 * y_scale_factor, x_pos, graph_bottom),
-                      inky_display.BLACK)
-
-        # draw average line...
-        # extract just values from the list of tuples and put in descending order
-        slot_data_list = sorted(list(zip(*inky_data))[tuple_idx], reverse=True)
-        # now slice off the first (highest) 6 entries
-        del slot_data_list[:6]
-        # and calculate the mean
-        average_slot_data = sum(slot_data_list) / len(slot_data_list)
-
-        average_line_ypos = graph_bottom - average_slot_data * graph_y_unit
-
-        for x_pos in range(0, int(126 * x_scale_factor)):
-            if x_pos % 6 == 2: # repeat every 6 pixels starting at 2
-                draw.line((x_pos, average_line_ypos, x_pos + 2, average_line_ypos),
-                          inky_display.BLACK)
-
-    inky_display.set_image(img)
-    inky_display.show()
-
-def clear_display(conf: dict):
-    """Determine what type of display is connected and
-    use the appropriate method to clear it."""
-    if conf['DisplayType'] == 'blinkt':
-
-        import blinkt
-
-        print('Clearing Blinkt! display...')
-        blinkt.clear()
-        blinkt.show()
-        print('Done.')
-
-    elif conf['DisplayType'] == 'inkyphat':
-
-        from inky.auto import auto
-        from inky.eeprom import read_eeprom
-        from PIL import Image
-
-        inky_eeprom = read_eeprom()
-        if inky_eeprom is None:
-            raise SystemExit('Error: Inky pHAT display not found')
-
-        print('Clearing Inky pHAT display...')
-        inky_display = auto(ask_user=True, verbose=True)
-        colours = (inky_display.RED, inky_display.BLACK, inky_display.WHITE)
-        img = Image.new("P", (inky_display.WIDTH, inky_display.HEIGHT))
-
-        for colour in colours:
-            inky_display.set_border(colour)
-            for x_pos in range(inky_display.WIDTH):
-                for y_pos in range(inky_display.HEIGHT):
-                    img.putpixel((x_pos, y_pos), colour)
-            inky_display.set_image(img)
-            inky_display.show()
-
-        print('Done.')
-
-def deep_get(this_dict: dict, keys: str, default=None):
-    """
-    Example:
-        this_dict = {'meta': {'status': 'OK', 'status_code': 200}}
-        deep_get(this_dict, ['meta', 'status_code'])          # => 200
-        deep_get(this_dict, ['garbage', 'status_code'])       # => None
-        deep_get(this_dict, ['meta', 'garbage'], default='-') # => '-'
-    """
-    assert isinstance(keys, list)
-    if this_dict is None:
-        return default
-    if not keys:
-        return this_dict
-    return deep_get(this_dict.get(keys[0]), keys[1:], default)
-
-def get_config(filename: str) -> dict:
-    """
-    Read config file and do some basic checks that we have what we need.
-    If not, set sensible defaults or bail out.
-    """
-    try:
-        config_file = open(filename, 'r')
-    except FileNotFoundError as no_config:
-        raise SystemExit('Unable to find ' + filename) from no_config
-
-    try:
-        _config = yaml.safe_load(config_file)
-    except yaml.YAMLError as config_err:
-        raise SystemExit('Error reading configuration: ' + str(config_err)) from config_err
-
-    if _config['DisplayType'] is None:
-        raise SystemExit('Error: DisplayType not found in ' + filename)
-
-    if _config['DisplayType'] == 'blinkt':
-        print('Blinkt! display selected.')
-        conf_brightness = deep_get(_config, ['Blinkt', 'Brightness'])
-        if not (isinstance(conf_brightness, int) and 5 <= conf_brightness <= 100):
-            print('Misconfigured brightness value: ' + str(conf_brightness) +
-                  '. Using default of ' + str(DEFAULT_BRIGHTNESS) + '.')
-            _config['Blinkt']['Brightness'] = DEFAULT_BRIGHTNESS
-        if len(_config['Blinkt']['Colours'].items()) < 2:
-            raise SystemExit('Error: Less than two colour levels found in ' + filename)
-
-    elif _config['DisplayType'] == 'inkyphat':
-        print('Inky pHAT display selected.')
-
-        conf_highprice = deep_get(_config, ['InkyPHAT', 'HighPrice'])
-        if not (isinstance(conf_highprice, (int, float)) and 0 <= conf_highprice <= 35):
-            print('Misconfigured high price value: ' + str(conf_highprice) +
-                  '. Using default of ' + str(DEFAULT_HIGHPRICE) + '.')
-            _config['InkyPHAT']['HighPrice'] = DEFAULT_HIGHPRICE
-
-        conf_lowslotduration = deep_get(_config, ['InkyPHAT', 'LowSlotDuration'])
-        if not (conf_lowslotduration % 0.5 == 0 and 0.5 <= conf_lowslotduration <= 6):
-            print('Low slot duration misconfigured: ' + str(conf_lowslotduration) +
-                  ' (must be between 0.5 and 6 hours in half hour increments).' +
-                  ' Using default of ' + str(DEFAULT_LOWSLOTDURATION) + '.')
-            _config['InkyPHAT']['LowSlotDuration'] = DEFAULT_LOWSLOTDURATION
-
-        conf_dataduration = deep_get(_config, ['InkyPHAT', 'DataDuration'])
-        if not (isinstance(conf_dataduration, (int)) and 12 <= conf_highprice <= 48):
-            print('Data duration misconfigured: ' + str(conf_dataduration) +
-                  ' (must be between 12 and 48 hours).' +
-                  ' Using default of ' + str(DEFAULT_DATADURATION) + '.')
-            _config['InkyPHAT']['DataDuration'] = DEFAULT_DATADURATION
-
-    else:
-        raise SystemExit('Error: unknown DisplayType ' + _config['DisplayType'] + ' in ' + filename)
-
-    if _config['Mode'] is None:
-        raise SystemExit('Error: Mode not found in ' + filename)
-
-    if _config['Mode'] == 'agile_price':
-        print('Working in Octopus Agile price mode.')
-    elif _config['Mode'] == 'carbon':
-        print('Working in carbon intensity mode.')
-    else:
-        raise SystemExit('Error: Unknown mode found in ' + filename + ': ' + _config['Mode'])
-
-    if 'DNORegion' not in _config:
-        raise SystemExit('Error: DNORegion not found in ' + filename)
-
-    return _config
+"""
+Functions to support operation of the Blinkt and Inky displays
+"""
+
+import yaml
+
+# Blinkt! defaults
+DEFAULT_BRIGHTNESS = 10
+
+# Inky pHAT defaults
+DEFAULT_HIGHPRICE = 15.0
+DEFAULT_LOWSLOTDURATION = 3
+DEFAULT_DATADURATION = 24
+
+def update_blinkt(conf: dict, blinkt_data: dict, demo: bool):
+    """Recieve a parsed configuration file and price data from the database,
+    as well as a flag indicating demo mode, and then update the Blinkt!
+    display appropriately."""
+
+    import blinkt
+
+    if demo:
+        print("Demo mode. Showing up to first 8 configured colours...")
+        print(str(len(conf['Blinkt']['Colours'].items())) + ' colour levels found in config.yaml')
+        blinkt.clear()
+        i = 0
+        for level, data in conf['Blinkt']['Colours'].items():
+            print(level, data)
+            blinkt.set_pixel(i, data['R'], data['G'], data['B'], conf['Blinkt']['Brightness']/100)
+            i += 1
+
+        blinkt.set_clear_on_exit(False)
+        blinkt.show()
+
+    else:
+        blinkt.clear()
+        i = 0
+        if len(blinkt_data) < 8:
+            print('Not enough data to fill the display - we will get dark pixels.')
+
+        for row in blinkt_data:
+            for level, data in conf['Blinkt']['Colours'].items():
+                if conf['Mode'] == 'agile_price':
+                    slot_data = row[1]
+                    if slot_data >= data['Price']:
+                        print(str(i) + ': ' + str(slot_data) + 'p -> ' + data['Name'])
+                        blinkt.set_pixel(i, data['R'], data['G'], data['B'],
+                                         conf['Blinkt']['Brightness']/100)
+                        break
+                elif conf['Mode'] == 'carbon':
+                    slot_data = row[2]
+                    if slot_data >= data['Carbon']:
+                        print(str(i) + ': ' + str(slot_data) + 'g -> ' + data['Name'])
+                        blinkt.set_pixel(i, data['R'], data['G'], data['B'],
+                                         conf['Blinkt']['Brightness']/100)
+                        break
+            i += 1
+            if i == 8:
+                break
+
+        print("Setting display...")
+        blinkt.set_clear_on_exit(False)
+        blinkt.show()
+
+def update_inky(conf: dict, inky_data: dict, demo: bool):
+    """Recieve a parsed configuration file and price/carbon data from the database,
+    as well as a flag indicating demo mode, and then update the Inky
+    display appropriately.
+
+    Notes: list 'inky_data' as passed from update_display.py is an ordered
+    list of tuples. In each tuple, index [0] is the time in SQLite date
+    format and index [1] is the price in p/kWh as a float. index [2] is
+    the carbon intensity as an integer."""
+
+    from math import ceil
+    from datetime import datetime, timedelta
+    import pytz
+    from tzlocal import get_localzone
+    from PIL import Image, ImageFont, ImageDraw
+    from font_roboto import RobotoMedium, RobotoBlack
+    from inky.auto import auto
+    from inky.eeprom import read_eeprom
+
+    inky_eeprom = read_eeprom()
+    if inky_eeprom is None:
+        raise SystemExit('Error: Inky pHAT display not found')
+
+    local_tz = get_localzone()
+
+    try:
+        # detect display type automatically
+        inky_display = auto(ask_user=False, verbose=True)
+    except TypeError as inky_version:
+        raise TypeError("You need to update the Inky library to >= v1.1.0") from inky_version
+
+    img = Image.new("P", (inky_display.WIDTH, inky_display.HEIGHT))
+    draw = ImageDraw.Draw(img)
+
+    # deal with scaling for newer SSD1608 pHATs
+    if inky_display.resolution == (250, 122):
+        font_scale_factor = 1.2
+        x_scale_factor = 1.25
+        y_scale_factor = 1.25
+        graph_x_width = 126 * x_scale_factor
+
+    # original Inky pHAT
+    if inky_display.resolution == (212, 104):
+        font_scale_factor = 1
+        x_scale_factor = 1
+        y_scale_factor = 1
+        graph_x_width = 126 * x_scale_factor
+
+    data_duration = conf['InkyPHAT']['DataDuration']
+    graph_x_unit = graph_x_width / (data_duration * 2) # half hour slots!
+
+    if conf['Mode'] == "carbon":
+        tuple_idx = 2
+        short_unit = "g"
+        descriptor = "Carbon at "
+        high_value = conf['InkyPHAT']['HighIntensity']
+        format_str = "{:.0f}"
+
+    if conf['Mode'] == "agile_price":
+        tuple_idx = 1
+        short_unit = "p"
+        descriptor = "Price from "
+        high_value = conf['InkyPHAT']['HighPrice']
+        format_str = "{0:.1f}"
+
+    if demo:
+        print("Demo mode... (not implemented!)")
+
+    else:
+        # figure out cheapest/lowest slots
+        low_slot_duration = conf['InkyPHAT']['LowSlotDuration']
+        num_low_slots = int(2 * low_slot_duration)
+        inky_data_only = [slot_data[tuple_idx] for slot_data in inky_data]
+        low_slots_list = []
+        for i in range(0, (data_duration * 2) - num_low_slots - 1):
+            low_slots_list.append(sum(inky_data_only[i:i+num_low_slots])/num_low_slots)
+        low_slots_start_idx = low_slots_list.index(min(low_slots_list))
+        low_slots_average = format_str.format(min(low_slots_list))
+
+        low_slots_start_time = str(datetime.strftime(pytz.utc.localize(
+            datetime.strptime(inky_data[low_slots_start_idx][0], "%Y-%m-%d %H:%M:%S"),
+            is_dst=None).astimezone(local_tz), "%H:%M"))
+
+        print("Lowest " + str(low_slot_duration) + " hours: average " +
+              low_slots_average + short_unit + "/kWh at " + low_slots_start_time + ".")
+
+        min_slot = min(inky_data, key=lambda inky_data: inky_data[tuple_idx])
+        min_slot_value = str(min_slot[tuple_idx])
+        min_slot_time = str(datetime.strftime(pytz.utc.localize(datetime.strptime(
+            min_slot[0], "%Y-%m-%d %H:%M:%S"), is_dst=None).astimezone(local_tz), "%H:%M"))
+
+        print("Lowest value slot: " + min_slot_value + short_unit + " at " + min_slot_time + ".")
+
+        # scale the y-axis
+        max_slot = max(inky_data, key=lambda inky_data: inky_data[tuple_idx])
+        max_slot_value = max_slot[tuple_idx]
+        graph_y_unit = (inky_display.HEIGHT / graph_y_scale_factor) / max_slot_value
+
+        # draw graph solid bars...
+        # shift axis for negative prices
+        if min_slot[tuple_idx] < 0:
+            graph_bottom = (inky_display.HEIGHT + min_slot[1]
+                            * graph_y_unit) - 13 * y_scale_factor
+        else:
+            graph_bottom = inky_display.HEIGHT - 13 * y_scale_factor
+
+        i = 0
+        for slot_data in inky_data:
+            # draw the lowest slots in black and the highest in red/yellow
+
+            if (i + 1) * graph_x_unit > 127 * x_scale_factor:
+                break # don't scribble on the small text
+
+            if low_slots_start_idx <= i < low_slots_start_idx + num_low_slots:
+                colour = inky_display.BLACK
+            elif slot_data[tuple_idx] > high_value:
+                colour = inky_display.RED
+            else:
+                colour = inky_display.WHITE
+
+            bar_y_height = slot_data[tuple_idx] * graph_y_unit
+
+            draw.rectangle(((i + 1) * graph_x_unit, graph_bottom,
+                            (((i + 1) * graph_x_unit) - graph_x_unit),
+                            (graph_bottom - bar_y_height)), colour)
+            i += 1
+        # graph solid bars finished
+
+        # draw current price, in colour if it's high...
+        # also highlight display with a coloured border if current price is high
+        font = ImageFont.truetype(RobotoBlack, size=int(45 * font_scale_factor))
+        message = format_str.format(inky_data[0][tuple_idx]) + short_unit
+        x_pos = 4 * x_scale_factor
+        y_pos = 8 * y_scale_factor
+
+        slot_start = str(datetime.strftime(pytz.utc.localize(datetime.strptime(
+            inky_data[0][0], "%Y-%m-%d %H:%M:%S"), is_dst=None).astimezone(
+                local_tz), "%H:%M"))
+
+        if inky_data[0][tuple_idx] > high_value:
+            draw.text((x_pos, y_pos), message, inky_display.RED, font)
+            inky_display.set_border(inky_display.RED)
+            print("Current value from " + slot_start + ": " + message + " (High)")
+        else:
+            draw.text((x_pos, y_pos), message, inky_display.BLACK, font)
+            inky_display.set_border(inky_display.WHITE)
+            print("Current value from " + slot_start + ": " + message)
+
+        # draw time info above current price...
+        font = ImageFont.truetype(RobotoMedium, size=int(15 * font_scale_factor))
+        message = descriptor + slot_start + "    " # trailing spaces prevent text clipping
+        x_pos = 4 * x_scale_factor
+        y_pos = 0 * y_scale_factor
+        draw.text((x_pos, y_pos), message, inky_display.BLACK, font)
+
+        mins_until_next_slot = ceil((pytz.utc.localize(datetime.strptime(
+            inky_data[1][0], "%Y-%m-%d %H:%M:%S"), is_dst=None) - datetime.now(
+                pytz.timezone("UTC"))).total_seconds() / 60)
+
+        print(str(mins_until_next_slot) + " mins until next slot.")
+
+        # draw next 3 slot times...
+        font = ImageFont.truetype(RobotoMedium, size=int(15 * font_scale_factor))
+        x_pos = 130 * x_scale_factor
+        for i in range(3):
+            message = "+" + str(mins_until_next_slot + (i * 30)) + ":    "
+            # trailing spaces prevent text clipping
+            y_pos = i * 18 * y_scale_factor + 3 * y_scale_factor
+            draw.text((x_pos, y_pos), message, inky_display.BLACK, font)
+
+        # draw next 3 slot prices...
+        x_pos = 163 * x_scale_factor
+        for i in range(3):
+            message = format_str.format(inky_data[i+1][tuple_idx]) + short_unit + "    "
+            # trailing spaces prevent text clipping
+            y_pos = i * 18 * y_scale_factor + 3 * y_scale_factor
+            if inky_data[i+1][tuple_idx] > high_value:
+                draw.text((x_pos, y_pos), message, inky_display.RED, font)
+            else:
+                draw.text((x_pos, y_pos), message, inky_display.BLACK, font)
+
+        # draw separator line...
+        ypos = 5 * y_scale_factor + (3 * 18 * y_scale_factor)
+        draw.line((130 * x_scale_factor, ypos, inky_display.WIDTH - 5, ypos),
+                  fill=inky_display.BLACK, width=2)
+
+        # draw lowest slots info...
+        x_pos = 130 * x_scale_factor
+        y_pos = 10 * y_scale_factor + (3 * 18 * y_scale_factor)
+        font = ImageFont.truetype(RobotoMedium, size=int(13 * font_scale_factor))
+
+        if '.' in str(low_slot_duration):
+            lsd_text = str(low_slot_duration).rstrip('0').rstrip('.')
+        else:
+            lsd_text = str(low_slot_duration)
+
+        draw.text((x_pos, y_pos), lsd_text + "h @" + low_slots_average + short_unit + "    ",
+                  inky_display.BLACK, font)
+
+        y_pos = 16 * (y_scale_factor * 0.6) + (4 * 18 * y_scale_factor)
+
+        min_slot_timedelta = datetime.strptime(
+            inky_data[low_slots_start_idx][0],
+            "%Y-%m-%d %H:%M:%S") - datetime.strptime(inky_data[0][0], "%Y-%m-%d %H:%M:%S")
+            
+        if min_slot_timedelta.total_seconds() > 1800:  
+            draw.text((x_pos, y_pos), low_slots_start_time + "/" +
+                      str(min_slot_timedelta.total_seconds() / 3600) +
+                      "h    ", inky_display.BLACK, font)
+        else:
+            font = ImageFont.truetype(RobotoMedium, size=int(16 * font_scale_factor))
+            draw.text((x_pos, y_pos), "NOW!", inky_display.RED, font)
+
+        # draw graph outline (last so it's over the top of everything else)
+        i = 0
+        for i, slot_data in enumerate(inky_data):
+            colour = inky_display.BLACK
+            bar_y_height = slot_data[tuple_idx] * graph_y_unit
+            prev_bar_y_height = inky_data[i-1][tuple_idx] * graph_y_unit
+
+            if (i + 1) * graph_x_unit > 127 * x_scale_factor: # don't scribble on the small text
+                break
+
+            # horizontal lines...
+            draw.line(((i + 1) * graph_x_unit, graph_bottom - bar_y_height,
+                       ((i + 1) * graph_x_unit) - graph_x_unit,
+                       graph_bottom - bar_y_height), colour)
+
+            # vertical lines...
+            if i == 0: # skip the first vertical line
+                continue
+            draw.line((i * graph_x_unit, graph_bottom - bar_y_height,
+                       i * graph_x_unit, graph_bottom - prev_bar_y_height), colour)
+
+            i += 1
+
+        # draw graph x axis
+        draw.line((0, graph_bottom, 126 * x_scale_factor, graph_bottom), inky_display.BLACK)
+
+        # draw graph hour marker text... XXX FIXME XXX
+        for i in range(2, data_duration, ceil(data_duration / 8)):
+            colour = inky_display.BLACK
+            font = ImageFont.truetype(RobotoMedium, size=int(10 * font_scale_factor))
+            x_pos = i * graph_x_unit * 2 # it's half hour slots!!
+            hours = datetime.strftime(datetime.now() + timedelta(hours=i), "%H")
+            hours_w, hours_h = font.getsize(hours) # we want to centre the labels
+            y_pos = graph_bottom + 1
+            if x_pos + hours_w / 2 > 128 * x_scale_factor:
+                break # don't draw past the end of the x axis
+            draw.text((x_pos - hours_w / 2, y_pos + 1), hours + "  ", inky_display.BLACK, font)
+            # and the tick marks for each one
+            draw.line((x_pos, y_pos + 2 * y_scale_factor, x_pos, graph_bottom),
+                      inky_display.BLACK)
+
+        # draw average line...
+        # extract just values from the list of tuples and put in descending order
+        slot_data_list = sorted(list(zip(*inky_data))[tuple_idx], reverse=True)
+        # now slice off the first (highest) 6 entries
+        del slot_data_list[:6]
+        # and calculate the mean
+        average_slot_data = sum(slot_data_list) / len(slot_data_list)
+
+        average_line_ypos = graph_bottom - average_slot_data * graph_y_unit
+
+        for x_pos in range(0, int(126 * x_scale_factor)):
+            if x_pos % 6 == 2: # repeat every 6 pixels starting at 2
+                draw.line((x_pos, average_line_ypos, x_pos + 2, average_line_ypos),
+                          inky_display.BLACK)
+
+    inky_display.set_image(img)
+    inky_display.show()
+
+def clear_display(conf: dict):
+    """Determine what type of display is connected and
+    use the appropriate method to clear it."""
+    if conf['DisplayType'] == 'blinkt':
+
+        import blinkt
+
+        print('Clearing Blinkt! display...')
+        blinkt.clear()
+        blinkt.show()
+        print('Done.')
+
+    elif conf['DisplayType'] == 'inkyphat':
+
+        from inky.auto import auto
+        from inky.eeprom import read_eeprom
+        from PIL import Image
+
+        inky_eeprom = read_eeprom()
+        if inky_eeprom is None:
+            raise SystemExit('Error: Inky pHAT display not found')
+
+        print('Clearing Inky pHAT display...')
+        inky_display = auto(ask_user=True, verbose=True)
+        colours = (inky_display.RED, inky_display.BLACK, inky_display.WHITE)
+        img = Image.new("P", (inky_display.WIDTH, inky_display.HEIGHT))
+
+        for colour in colours:
+            inky_display.set_border(colour)
+            for x_pos in range(inky_display.WIDTH):
+                for y_pos in range(inky_display.HEIGHT):
+                    img.putpixel((x_pos, y_pos), colour)
+            inky_display.set_image(img)
+            inky_display.show()
+
+        print('Done.')
+
+def deep_get(this_dict: dict, keys: str, default=None):
+    """
+    Example:
+        this_dict = {'meta': {'status': 'OK', 'status_code': 200}}
+        deep_get(this_dict, ['meta', 'status_code'])          # => 200
+        deep_get(this_dict, ['garbage', 'status_code'])       # => None
+        deep_get(this_dict, ['meta', 'garbage'], default='-') # => '-'
+    """
+    assert isinstance(keys, list)
+    if this_dict is None:
+        return default
+    if not keys:
+        return this_dict
+    return deep_get(this_dict.get(keys[0]), keys[1:], default)
+
+def get_config(filename: str) -> dict:
+    """
+    Read config file and do some basic checks that we have what we need.
+    If not, set sensible defaults or bail out.
+    """
+    try:
+        config_file = open(filename, 'r')
+    except FileNotFoundError as no_config:
+        raise SystemExit('Unable to find ' + filename) from no_config
+
+    try:
+        _config = yaml.safe_load(config_file)
+    except yaml.YAMLError as config_err:
+        raise SystemExit('Error reading configuration: ' + str(config_err)) from config_err
+
+    if _config['DisplayType'] is None:
+        raise SystemExit('Error: DisplayType not found in ' + filename)
+
+    if _config['DisplayType'] == 'blinkt':
+        print('Blinkt! display selected.')
+        conf_brightness = deep_get(_config, ['Blinkt', 'Brightness'])
+        if not (isinstance(conf_brightness, int) and 5 <= conf_brightness <= 100):
+            print('Misconfigured brightness value: ' + str(conf_brightness) +
+                  '. Using default of ' + str(DEFAULT_BRIGHTNESS) + '.')
+            _config['Blinkt']['Brightness'] = DEFAULT_BRIGHTNESS
+        if len(_config['Blinkt']['Colours'].items()) < 2:
+            raise SystemExit('Error: Less than two colour levels found in ' + filename)
+
+    elif _config['DisplayType'] == 'inkyphat':
+        print('Inky pHAT display selected.')
+
+        conf_highprice = deep_get(_config, ['InkyPHAT', 'HighPrice'])
+        if not (isinstance(conf_highprice, (int, float)) and 0 <= conf_highprice <= 35):
+            print('Misconfigured high price value: ' + str(conf_highprice) +
+                  '. Using default of ' + str(DEFAULT_HIGHPRICE) + '.')
+            _config['InkyPHAT']['HighPrice'] = DEFAULT_HIGHPRICE
+
+        conf_lowslotduration = deep_get(_config, ['InkyPHAT', 'LowSlotDuration'])
+        if not (conf_lowslotduration % 0.5 == 0 and 0.5 <= conf_lowslotduration <= 6):
+            print('Low slot duration misconfigured: ' + str(conf_lowslotduration) +
+                  ' (must be between 0.5 and 6 hours in half hour increments).' +
+                  ' Using default of ' + str(DEFAULT_LOWSLOTDURATION) + '.')
+            _config['InkyPHAT']['LowSlotDuration'] = DEFAULT_LOWSLOTDURATION
+
+        conf_dataduration = deep_get(_config, ['InkyPHAT', 'DataDuration'])
+        if not (isinstance(conf_dataduration, (int)) and 12 <= conf_highprice <= 48):
+            print('Data duration misconfigured: ' + str(conf_dataduration) +
+                  ' (must be between 12 and 48 hours).' +
+                  ' Using default of ' + str(DEFAULT_DATADURATION) + '.')
+            _config['InkyPHAT']['DataDuration'] = DEFAULT_DATADURATION
+
+    else:
+        raise SystemExit('Error: unknown DisplayType ' + _config['DisplayType'] + ' in ' + filename)
+
+    if _config['Mode'] is None:
+        raise SystemExit('Error: Mode not found in ' + filename)
+
+    if _config['Mode'] == 'agile_price':
+        print('Working in Octopus Agile price mode.')
+    elif _config['Mode'] == 'carbon':
+        print('Working in carbon intensity mode.')
+    else:
+        raise SystemExit('Error: Unknown mode found in ' + filename + ': ' + _config['Mode'])
+
+    if 'DNORegion' not in _config:
+        raise SystemExit('Error: DNORegion not found in ' + filename)
+
+    return _config